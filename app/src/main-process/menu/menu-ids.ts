--- conflicted
+++ resolved
@@ -8,9 +8,6 @@
   'preferences' |
   'update-branch' |
   'merge-branch' |
-<<<<<<< HEAD
-  'open-in-shell'
-=======
   'view-repository-on-github' |
-  'compare-branch'
->>>>>>> 9bfe090b
+  'compare-branch' |
+  'open-in-shell'