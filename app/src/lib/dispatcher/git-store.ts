import * as Fs from 'fs'
import * as Path from 'path'
import { Emitter, Disposable } from 'event-kit'
import { Repository } from '../../models/repository'
import { Branch, BranchType } from '../../models/branch'
import { Tip, TipState } from '../../models/tip'
import { User } from '../../models/user'
import { Commit } from '../../models/commit'
import { IRemote } from '../../models/remote'

import {
  reset,
  GitResetMode,
  getDefaultRemote,
  getRemotes,
  fetch as fetchRepo,
  getRecentBranches,
  getBranches,
  getTip,
  deleteBranch,
  IAheadBehind,
  getBranchAheadBehind,
  getCommits,
  merge,
  setRemoteURL,
  removeFromIndex,
} from '../git'

/** The number of commits to load from history per batch. */
const CommitBatchSize = 100

const LoadingHistoryRequestKey = 'history'

/** The max number of recent branches to find. */
const RecentBranchesLimit = 5

/** A commit message summary and description. */
export interface ICommitMessage {
  readonly summary: string
  readonly description: string | null
}

/** The store for a repository's git data. */
export class GitStore {
  private readonly emitter = new Emitter()

  /** The commits keyed by their SHA. */
  public readonly commits = new Map<string, Commit>()

  private _history: ReadonlyArray<string> = new Array()

  private readonly requestsInFight = new Set<string>()

  private readonly repository: Repository

  private _tip: Tip = { kind: TipState.Unknown }

  private _defaultBranch: Branch | null = null

  private _allBranches: ReadonlyArray<Branch> = []

  private _recentBranches: ReadonlyArray<Branch> = []

  private _localCommitSHAs: ReadonlyArray<string> = []

  private _commitMessage: ICommitMessage | null
  private _contextualCommitMessage: ICommitMessage | null

  private _aheadBehind: IAheadBehind | null = null

  private _remote: IRemote | null = null

  private _lastFetched: Date | null = null

  private _gitIgnoreText: string | null = null

  public constructor(repository: Repository) {
    this.repository = repository
  }

  private emitUpdate() {
    this.emitter.emit('did-update', {})
  }

  private emitNewCommitsLoaded(commits: ReadonlyArray<Commit>) {
    this.emitter.emit('did-load-new-commits', commits)
  }

  private emitError(error: Error) {
    this.emitter.emit('did-error', error)
  }

  /** Register a function to be called when the store updates. */
  public onDidUpdate(fn: () => void): Disposable {
    return this.emitter.on('did-update', fn)
  }

  /** Register a function to be called when the store loads new commits. */
  public onDidLoadNewCommits(fn: (commits: ReadonlyArray<Commit>) => void): Disposable {
    return this.emitter.on('did-load-new-commits', fn)
  }

  /** Register a function to be called when an error occurs. */
  public onDidError(fn: (error: Error) => void): Disposable {
    return this.emitter.on('did-error', fn)
  }

  /** Load history from HEAD. */
  public async loadHistory() {
    if (this.requestsInFight.has(LoadingHistoryRequestKey)) { return }

    this.requestsInFight.add(LoadingHistoryRequestKey)

    let commits = await this.performFailableOperation(() => getCommits(this.repository, 'HEAD', CommitBatchSize))
    if (!commits) { return }

    let existingHistory = this._history
    if (existingHistory.length > 0) {
      const mostRecent = existingHistory[0]
      const index = commits.findIndex(c => c.sha === mostRecent)
      // If we found the old HEAD, then we can just splice the new commits into
      // the history we already loaded.
      //
      // But if we didn't, it means the history we had and the history we just
      // loaded have diverged significantly or in some non-trivial way
      // (e.g., HEAD reset). So just throw it out and we'll start over fresh.
      if (index > -1) {
        commits = commits.slice(0, index)
      } else {
        existingHistory = []
      }
    }

    this._history = [ ...commits.map(c => c.sha), ...existingHistory ]
    this.storeCommits(commits)

    this.requestsInFight.delete(LoadingHistoryRequestKey)

    this.emitNewCommitsLoaded(commits)
    this.emitUpdate()
  }

  /** Load the next batch of history, starting from the last loaded commit. */
  public async loadNextHistoryBatch() {
    if (this.requestsInFight.has(LoadingHistoryRequestKey)) { return }

    if (!this.history.length) { return }

    const lastSHA = this.history[this.history.length - 1]
    const requestKey = `history/${lastSHA}`
    if (this.requestsInFight.has(requestKey)) { return }

    this.requestsInFight.add(requestKey)

    const commits = await this.performFailableOperation(() => getCommits(this.repository, `${lastSHA}^`, CommitBatchSize))
    if (!commits) { return }

    this._history = this._history.concat(commits.map(c => c.sha))
    this.storeCommits(commits)

    this.requestsInFight.delete(requestKey)

    this.emitNewCommitsLoaded(commits)
    this.emitUpdate()
  }

  /** The list of ordered SHAs. */
  public get history(): ReadonlyArray<string> { return this._history }

  /** Load the current and default branches. */
  public async loadCurrentAndDefaultBranch() {

    const currentTip = await this.performFailableOperation(() => getTip(this.repository))
    if (!currentTip) { return }

    this._tip = currentTip

    let defaultBranchName: string | null = 'master'
    const gitHubRepository = this.repository.gitHubRepository
    if (gitHubRepository && gitHubRepository.defaultBranch) {
      defaultBranchName = gitHubRepository.defaultBranch
    }

    if (this._tip.kind === TipState.Valid) {
      const currentBranch = this._tip.branch

      // If the current branch is the default branch, we can skip looking it up.
      if (currentBranch.name === defaultBranchName) {
        this._defaultBranch = currentBranch
      } else {
        this._defaultBranch = await this.loadBranch(defaultBranchName)
      }
    }
    this.emitUpdate()
  }

  /** Load all the branches. */
  public async loadBranches() {
    let localBranches = await this.performFailableOperation(() => getBranches(this.repository, 'refs/heads', BranchType.Local))
    if (!localBranches) {
      localBranches = []
    }

    let remoteBranches = await this.performFailableOperation(() => getBranches(this.repository, 'refs/remotes', BranchType.Remote))
    if (!remoteBranches) {
      remoteBranches = []
    }

    const upstreamBranchesAdded = new Set<string>()
    const allBranches = new Array<Branch>()
    localBranches.forEach(branch => {
      allBranches.push(branch)

      if (branch.upstream) {
        upstreamBranchesAdded.add(branch.upstream)
      }
    })

    remoteBranches.forEach(branch => {
      // This means we already added the local branch of this remote branch, so
      // we don't need to add it again.
      if (upstreamBranchesAdded.has(branch.name)) { return }

      allBranches.push(branch)
    })

    this._allBranches = allBranches

    this.emitUpdate()

    this.loadRecentBranches()

    const commits = allBranches.map(b => b.tip)

    for (const commit of commits) {
      this.commits.set(commit.sha, commit)
    }

    this.emitNewCommitsLoaded(commits)
    this.emitUpdate()
  }

  /**
   * Try to load a branch using its name. This will prefer local branches over
   * remote branches.
   */
  private async loadBranch(branchName: string): Promise<Branch | null> {
    const localBranches = await this.performFailableOperation(() => getBranches(this.repository, `refs/heads/${branchName}`, BranchType.Local))
    if (localBranches && localBranches.length) {
      return localBranches[0]
    }

    const remoteBranches = await this.performFailableOperation(() => getBranches(this.repository, `refs/remotes/${branchName}`, BranchType.Remote))
    if (remoteBranches && remoteBranches.length) {
      return remoteBranches[0]
    }

    return null
  }

  /** The current branch. */
  public get tip(): Tip { return this._tip }

  /** The default branch, or `master` if there is no default. */
  public get defaultBranch(): Branch | null { return this._defaultBranch }

  /** All branches, including the current branch and the default branch. */
  public get allBranches(): ReadonlyArray<Branch> { return this._allBranches }

  /** The most recently checked out branches. */
  public get recentBranches(): ReadonlyArray<Branch> { return this._recentBranches }

  /** Load the recent branches. */
  private async loadRecentBranches() {
    const recentBranches = await this.performFailableOperation(() => getRecentBranches(this.repository, this._allBranches, RecentBranchesLimit))
    if (recentBranches) {
      this._recentBranches = recentBranches
    } else {
      this._recentBranches = []
    }

    this.emitUpdate()
  }

  /** Load the local commits. */
  public async loadLocalCommits(branch: Branch): Promise<void> {
    let localCommits: ReadonlyArray<Commit> | undefined
    if (branch.upstream) {
      const revRange = `${branch.upstream}..${branch.name}`
      localCommits = await this.performFailableOperation(() => getCommits(this.repository, revRange, CommitBatchSize))
    } else {
      localCommits = await this.performFailableOperation(() => getCommits(this.repository, 'HEAD', CommitBatchSize, [ '--not', '--remotes' ]))
    }

    if (!localCommits) { return }

    this.storeCommits(localCommits)
    this._localCommitSHAs = localCommits.map(c => c.sha)
    this.emitUpdate()
  }

  /**
   * The ordered array of local commit SHAs. The commits themselves can be
   * looked up in `commits`.
   */
  public get localCommitSHAs(): ReadonlyArray<string> {
    return this._localCommitSHAs
  }

  /** Store the given commits. */
  private storeCommits(commits: ReadonlyArray<Commit>) {
    for (const commit of commits) {
      this.commits.set(commit.sha, commit)
    }
  }

  /**
   * Undo a specific commit for the current repository.
   *
   * @param commit - The commit to remove - should be the tip of the current branch.
   */
  public async undoCommit(commit: Commit): Promise<void> {
    // For an initial commit, just delete the reference but leave HEAD. This
    // will make the branch unborn again.
    let success: true | undefined = undefined
    if (!commit.parentSHAs.length) {

      if (this.tip.kind === TipState.Valid) {
        const branch = this.tip.branch
        success = await this.performFailableOperation(() => deleteBranch(this.repository, branch, null))
      } else {
        console.error(`Can't undo ${commit.sha} because it doesn't have any parents and there's no current branch. How on earth did we get here?!`)
        return Promise.resolve()
      }
    } else {
      success = await this.performFailableOperation(() => reset(this.repository, GitResetMode.Mixed, commit.parentSHAs[0]))
    }

    if (success) {
      this._contextualCommitMessage = {
        summary: commit.summary,
        description: commit.body,
      }
    }

    this.emitUpdate()
  }

  /**
   * Perform an operation that may fail by throwing an error. If an error is
   * thrown, catch it and emit it, and return `undefined`.
   */
  public async performFailableOperation<T>(fn: () => Promise<T>): Promise<T | undefined> {
    try {
      const result = await fn()
      return result
    } catch (e) {
      this.emitError(e)
      return undefined
    }
  }

  /** The commit message for a work-in-progress commit in the changes view. */
  public get commitMessage(): ICommitMessage | null {
    return this._commitMessage
  }

  /**
   * The commit message to use based on the contex of the repository, e.g., the
   * message from a recently undone commit.
   */
  public get contextualCommitMessage(): ICommitMessage | null {
    return this._contextualCommitMessage
  }

  /** Clear the contextual commit message. */
  public clearContextualCommitMessage(): Promise<void> {
    this._contextualCommitMessage = null
    this.emitUpdate()
    return Promise.resolve()
  }

  /**
   * Fetch, using the given user for authentication.
   *
   * @param user - The user to use for authentication if needed.
   */
  public async fetch(user: User | null): Promise<void> {
    const remotes = await getRemotes(this.repository)

    for (const remote of remotes) {
      await this.performFailableOperation(() => fetchRepo(this.repository, user, remote.name))
    }
  }

  /** Calculate the ahead/behind for the current branch. */
  public async calculateAheadBehindForCurrentBranch(): Promise<void> {

    if (this.tip.kind === TipState.Valid) {
      const branch = this.tip.branch
      this._aheadBehind = await getBranchAheadBehind(this.repository, branch)
    }

    this.emitUpdate()
  }

  /**
   * Load the remote for the current branch, or the default remote if no
   * tracking information found.
   */
  public async loadCurrentRemote(): Promise<void> {
    const tip = this.tip
    if (tip.kind === TipState.Valid) {
      const branch = tip.branch
      if (branch.remote) {
        const allRemotes = await getRemotes(this.repository)
        const foundRemote = allRemotes.find(r => r.name === branch.remote)
        if (foundRemote) {
          this._remote = foundRemote
        }
      }
    }

    if (!this._remote) {
      this._remote = await getDefaultRemote(this.repository)
    }

    this.emitUpdate()
  }

  /**
   * The number of commits the current branch is ahead and behind, relative to
   * its upstream.
   *
   * It will be `null` if ahead/behind hasn't been calculated yet, or if the
   * branch doesn't have an upstream.
   */
  public get aheadBehind(): IAheadBehind | null { return this._aheadBehind }

  /** Get the remote we're working with. */
  public get remote(): IRemote | null { return this._remote }

  public setCommitMessage(message: ICommitMessage | null): Promise<void> {
    this._commitMessage = message
    this.emitUpdate()
    return Promise.resolve()
  }

  /** The date the repository was last fetched. */
  public get lastFetched(): Date | null { return this._lastFetched }

  /** Update the last fetched date. */
  public updateLastFetched(): Promise<void> {
    const path = Path.join(this.repository.path, '.git', 'FETCH_HEAD')
    return new Promise<void>((resolve, reject) => {
      Fs.stat(path, (err, stats) => {
        if (err) {
          // An error most likely means the repository's never been published.
          this._lastFetched = null
        } else if (stats.size > 0) {
          // If the file's empty then it _probably_ means the fetch failed and we
          // shouldn't update the last fetched date.
          this._lastFetched = stats.mtime
        }

        resolve()

        this.emitUpdate()
      })
    })
  }

  /** The current contents of the gitignore file at the root of the repository */
  public get gitIgnoreText(): string | null { return this._gitIgnoreText }

  /** Populate the current root gitignore text into the application state */
  public refreshGitIgnoreText(): Promise<void> {
    const path = Path.join(this.repository.path, '.gitignore')
    return new Promise<void>((resolve, reject) => {
      Fs.readFile(path, 'utf8', (err, data) => {
        if (err) {
          // TODO: what if this is a real error and we can't read the file?
          this._gitIgnoreText = null
        } else {
          // ensure we assign something to the current text
          this._gitIgnoreText = data || null
        }

        resolve()

        this.emitUpdate()
      })
    })
  }

  /** Merge the named branch into the current branch. */
  public merge(branch: string): Promise<void> {
    return this.performFailableOperation(() => merge(this.repository, branch))
  }

  /** Changes the URL for the remote that matches the given name  */
  public async setRemoteURL(name: string, url: string): Promise<void> {
    await this.performFailableOperation(() => setRemoteURL(this.repository, name, url))
    await this.loadCurrentRemote()

    this.emitUpdate()
  }

<<<<<<< HEAD
  /** Ignore the given path or pattern. */
  public async ignore(pattern: string): Promise<void> {
    await this.appendToGitIgnore(pattern)

    return removeFromIndex(this.repository, pattern)
  }

  private appendToGitIgnore(pattern: string): Promise<void> {
    const gitIgnorePath = Path.join(this.repository.path, '.gitignore')
    return new Promise<void>((resolve, reject) => {
      Fs.readFile(gitIgnorePath, 'utf8', (err, data) => {
        const doesNotExist = !!err && err.code === 'ENOENT'
        if (err && !doesNotExist) {
          reject(err)
          return
        }

        if (!data) {
          data = ''
        }

        const newIgnore = `${data}\n${pattern}\n`
        Fs.writeFile(gitIgnorePath, newIgnore, err => {
=======
  private ensureTrailingNewline(text: string): string {
    // mixed line endings might be an issue here
    if (!text.endsWith('\n')) {
      const linesEndInCRLF = text.indexOf('\r\n')
      return linesEndInCRLF === -1
        ? `${text}\n`
        : `${text}\r\n`
    } else {
      return text
    }
  }

  /** Overwrite the current .gitignore contents (if exists) */
  public async setGitIgnoreText(text: string): Promise<void> {
    const gitIgnorePath = Path.join(this.repository.path, '.gitignore')
    const fileContents = this.ensureTrailingNewline(text)

    return new Promise<void>((resolve, reject) => {
        Fs.writeFile(gitIgnorePath, fileContents, err => {
>>>>>>> 9bfe090b
          if (err) {
            reject(err)
          } else {
            resolve()
          }
<<<<<<< HEAD
        })
      })
    })
=======

          this.refreshGitIgnoreText()
        })
     })
>>>>>>> 9bfe090b
  }
}<|MERGE_RESOLUTION|>--- conflicted
+++ resolved
@@ -506,31 +506,17 @@
     this.emitUpdate()
   }
 
-<<<<<<< HEAD
   /** Ignore the given path or pattern. */
   public async ignore(pattern: string): Promise<void> {
-    await this.appendToGitIgnore(pattern)
+    await this.refreshGitIgnoreText()
+
+    const text = this.gitIgnoreText || ''
+    const newText = `${this.ensureTrailingNewline(text)}${pattern}\n`
+    await this.setGitIgnoreText(newText)
 
     return removeFromIndex(this.repository, pattern)
   }
 
-  private appendToGitIgnore(pattern: string): Promise<void> {
-    const gitIgnorePath = Path.join(this.repository.path, '.gitignore')
-    return new Promise<void>((resolve, reject) => {
-      Fs.readFile(gitIgnorePath, 'utf8', (err, data) => {
-        const doesNotExist = !!err && err.code === 'ENOENT'
-        if (err && !doesNotExist) {
-          reject(err)
-          return
-        }
-
-        if (!data) {
-          data = ''
-        }
-
-        const newIgnore = `${data}\n${pattern}\n`
-        Fs.writeFile(gitIgnorePath, newIgnore, err => {
-=======
   private ensureTrailingNewline(text: string): string {
     // mixed line endings might be an issue here
     if (!text.endsWith('\n')) {
@@ -550,21 +536,14 @@
 
     return new Promise<void>((resolve, reject) => {
         Fs.writeFile(gitIgnorePath, fileContents, err => {
->>>>>>> 9bfe090b
           if (err) {
             reject(err)
           } else {
             resolve()
           }
-<<<<<<< HEAD
-        })
-      })
-    })
-=======
 
           this.refreshGitIgnoreText()
         })
      })
->>>>>>> 9bfe090b
   }
 }