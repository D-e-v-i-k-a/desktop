--- conflicted
+++ resolved
@@ -1504,7 +1504,6 @@
   }
 
   /** This shouldn't be called directly. See `Dispatcher`. */
-<<<<<<< HEAD
   public async _deleteBranch(
     repository: Repository,
     branch: Branch,
@@ -1514,41 +1513,19 @@
     const defaultBranch = this.getRepositoryState(repository).branchesState
       .defaultBranch
     if (!defaultBranch) {
-      return Promise.reject(new Error(`No default branch!`))
-    }
-=======
-  public _deleteBranch(repository: Repository, branch: Branch): Promise<void> {
-    return this.withAuthenticatingUser(
-      repository,
-      async (repository, account) => {
-        const defaultBranch = this.getRepositoryState(repository).branchesState
-          .defaultBranch
-        if (!defaultBranch) {
-          throw new Error(`No default branch!`)
-        }
->>>>>>> 25c63fc6
-
-        const gitStore = this.getGitStore(repository)
-
-<<<<<<< HEAD
+      throw new Error(`No default branch!`)
+    }
+
+    const gitStore = this.getGitStore(repository)
+
     await gitStore.performFailableOperation(() =>
       checkoutBranch(repository, defaultBranch.name)
     )
     await gitStore.performFailableOperation(() =>
       deleteBranch(repository, branch, account, includeRemote)
     )
-=======
-        await gitStore.performFailableOperation(() =>
-          checkoutBranch(repository, defaultBranch.name)
-        )
-        await gitStore.performFailableOperation(() =>
-          deleteBranch(repository, branch, account)
-        )
->>>>>>> 25c63fc6
-
-        return this._refreshRepository(repository)
-      }
-    )
+
+    return this._refreshRepository(repository)
   }
 
   private updatePushPullFetchProgress(
