import * as Path from 'path'

import { WorkingDirectoryStatus, WorkingDirectoryFileChange, FileChange, FileStatus } from '../models/status'
import { DiffSelectionType, DiffSelection, Diff } from '../models/diff'
import Repository from '../models/repository'

import { GitProcess, GitError, GitErrorCode } from './git-process'
import { createPatchForModifiedFile, createPatchForNewFile, createPatchForDeletedFile } from './patch-formatter'
import { parseRawDiff } from './diff-parser'

/** The encapsulation of the result from 'git status' */
export class StatusResult {
  /** true if the repository exists at the given location */
  public readonly exists: boolean

  /** the absolute path to the repository's working directory */
  public readonly workingDirectory: WorkingDirectoryStatus

  /** factory method when 'git status' is unsuccessful */
  public static NotFound(): StatusResult {
    return new StatusResult(false, new WorkingDirectoryStatus(new Array<WorkingDirectoryFileChange>(), true))
  }

  /** factory method for a successful 'git status' result  */
  public static FromStatus(status: WorkingDirectoryStatus): StatusResult {
    return new StatusResult(true, status)
  }

  public constructor(exists: boolean, workingDirectory: WorkingDirectoryStatus) {
    this.exists = exists
    this.workingDirectory = workingDirectory
  }
}

/** A git commit. */
export class Commit {
  /** The commit's SHA. */
  public readonly sha: string

  /** The first line of the commit message. */
  public readonly summary: string

  /** The commit message without the first line and CR. */
  public readonly body: string
  public readonly authorName: string
  public readonly authorEmail: string
  public readonly authorDate: Date

  public constructor(sha: string, summary: string, body: string, authorName: string, authorEmail: string, authorDate: Date) {
    this.sha = sha
    this.summary = summary
    this.body = body
    this.authorName = authorName
    this.authorEmail = authorEmail
    this.authorDate = authorDate
  }
}

export enum BranchType {
  Local,
  Remote,
}

/** A branch as loaded from Git. */
export class Branch {
  /** The short name of the branch. E.g., `master`. */
  public readonly name: string

  /** The origin-prefixed upstream name. E.g., `origin/master`. */
  public readonly upstream: string | null

  /** The SHA for the tip of the branch. */
  public readonly sha: string

  /** The type of branch, e.g., local or remote. */
  public readonly type: BranchType

  public constructor(name: string, upstream: string | null, sha: string, type: BranchType) {
    this.name = name
    this.upstream = upstream
    this.sha = sha
    this.type = type
  }
}

/**
 * Interactions with a local Git repository
 */
export class LocalGitOperations {

  /**
   * map the raw status text from Git to an app-friendly value
   * shamelessly borrowed from GitHub Desktop (Windows)
   */
  private static mapStatus(rawStatus: string): FileStatus {

    const status = rawStatus.trim()

    if (status === 'M') { return FileStatus.Modified }      // modified
    if (status === 'A') { return FileStatus.New }           // added
    if (status === 'D') { return FileStatus.Deleted }       // deleted
    if (status === 'R') { return FileStatus.Renamed }       // renamed
    if (status === 'RM') { return FileStatus.Renamed }      // renamed in index, modified in working directory
    if (status === 'RD') { return FileStatus.Conflicted }   // renamed in index, deleted in working directory
    if (status === 'DD') { return FileStatus.Conflicted }   // Unmerged, both deleted
    if (status === 'AU') { return FileStatus.Conflicted }   // Unmerged, added by us
    if (status === 'UD') { return FileStatus.Conflicted }   // Unmerged, deleted by them
    if (status === 'UA') { return FileStatus.Conflicted }   // Unmerged, added by them
    if (status === 'DU') { return FileStatus.Conflicted }   // Unmerged, deleted by us
    if (status === 'AA') { return FileStatus.Conflicted }   // Unmerged, added by both
    if (status === 'UU') { return FileStatus.Conflicted }   // Unmerged, both modified
    if (status === '??') { return FileStatus.New }          // untracked

    return FileStatus.Modified
  }

  /**
   *  Retrieve the status for a given repository,
   *  and fail gracefully if the location is not a Git repository
   */
  public static getStatus(repository: Repository): Promise<StatusResult> {
    return GitProcess.execWithOutput([ 'status', '--untracked-files=all', '--porcelain' ], repository.path)
        .then(output => {
            const lines = output.split('\n')

            const regex = /([\? \w]{2}) (.*)/
            const regexGroups = { mode: 1, path: 2 }

            const files = new Array<WorkingDirectoryFileChange>()

            for (const index in lines) {
              const line = lines[index]
              const result = regex.exec(line)

              if (result) {
                const modeText = result[regexGroups.mode]
                const path = result[regexGroups.path]

                const status = this.mapStatus(modeText)
                const diffSelection = new DiffSelection(DiffSelectionType.All, new Map<number, boolean>())
                files.push(new WorkingDirectoryFileChange(path, status, diffSelection))
              }
            }

            return StatusResult.FromStatus(new WorkingDirectoryStatus(files, true))
        })
        .catch(error => {
          if (error) {
            const gitError = error as GitError
            if (gitError) {
              const code = gitError.errorCode
              if (code === GitErrorCode.NotFound) {
                return StatusResult.NotFound()
              }
              throw new Error('unable to resolve HEAD, got error code: ' + code)
            }
          }

          throw new Error('unable to resolve status, got unknown error: ' + error)
        })
  }

  private static async resolveHEAD(repository: Repository): Promise<boolean> {
    return GitProcess.execWithOutput([ 'show', 'HEAD' ], repository.path)
      .then(output => {
        return Promise.resolve(true)
      })
      .catch(error => {
        if (error) {

          const gitError = error as GitError
          if (gitError) {
              const code = gitError.errorCode
              if (code === GitErrorCode.NotFound) {
                return Promise.resolve(false)
              }
              throw new Error('unable to resolve HEAD, got error code: ' + code)
            }
         }

        throw new Error('unable to resolve HEAD, got unknown error: ' + error)
      })
  }

  private static addFileToIndex(repository: Repository, file: WorkingDirectoryFileChange): Promise<void> {
    let addFileArgs: string[] = []

    if (file.status === FileStatus.New) {
      addFileArgs = [ 'add', file.path ]
    } else {
      addFileArgs = [ 'add', '-u', file.path ]
    }

    return GitProcess.exec(addFileArgs, repository.path)
  }

  private static async applyPatchToIndex(repository: Repository, file: WorkingDirectoryFileChange): Promise<void> {
    const applyArgs: string[] = [ 'apply', '--cached', '--unidiff-zero', '--whitespace=nowarn', '-' ]

    const diff = await LocalGitOperations.getDiff(repository, file, null)

    if (file.status === FileStatus.New) {
      const input = await createPatchForNewFile(file, diff)
      return GitProcess.exec(applyArgs, repository.path, input)
    }

    if (file.status === FileStatus.Modified) {
      const patch = await createPatchForModifiedFile(file, diff)
      return GitProcess.exec(applyArgs, repository.path, patch)
    }

    if (file.status === FileStatus.Deleted) {
      const patch = await createPatchForDeletedFile(file, diff)
      return GitProcess.exec(applyArgs, repository.path, patch)
    }

    return Promise.resolve()
  }

  public static createCommit(repository: Repository, summary: string, description: string, files: ReadonlyArray<WorkingDirectoryFileChange>) {
    return this.resolveHEAD(repository)
      .then(result => {
        let resetArgs = [ 'reset' ]
        if (result) {
          resetArgs = resetArgs.concat([ 'HEAD', '--mixed' ])
        }

        return resetArgs
      })
      .then(resetArgs => {
        // reset the index
        return GitProcess.exec(resetArgs, repository.path)
          .then(_ => {
            const addFiles = files.map((file, index, array) => {
              if (file.selection.getSelectionType() === DiffSelectionType.All) {
                return this.addFileToIndex(repository, file)
              } else {
                return this.applyPatchToIndex(repository, file)
              }
            })

            // TODO: pipe standard input into this command
            return Promise.all(addFiles)
              .then(() => {
                let message = summary
                if (description.length > 0) {
                  message = `${summary}\n\n${description}`
                }

                return GitProcess.exec([ 'commit', '-m',  message ] , repository.path)
              })
          })
        })
      .catch(error => {
        console.error('createCommit failed: ' + error)
      })
  }

  /**
    * Render the diff for a file within the repository
    *
    * A specific commit related to the file may be provided, otherwise the
    * working directory state will be used.
    */
  public static getDiff(repository: Repository, file: FileChange, commit: Commit | null): Promise<Diff> {

    let args: string[]

    if (commit) {
      args = [ 'show', commit.sha, '--patch-with-raw', '-z', '--', file.path ]
    } else if (file.status === FileStatus.New) {
      args = [ 'diff', '--no-index', '--patch-with-raw', '-z', '--', '/dev/null', file.path ]
    } else {
      args = [ 'diff', 'HEAD', '--patch-with-raw', '-z', '--', file.path ]
    }

    return GitProcess.execWithOutput(args, repository.path)
      .then(result => parseRawDiff(result.split('\0')))
  }

  /**
   * Get the repository's history, starting from `start` and limited to `limit`
   */
  public static async getHistory(repository: Repository, start: string, limit: number): Promise<ReadonlyArray<Commit>> {
    const delimiter = '1F'
    const delimeterString = String.fromCharCode(parseInt(delimiter, 16))
    const prettyFormat = [
      '%H', // SHA
      '%s', // summary
      '%b', // body
      '%an', // author name
      '%ae', // author email
      '%aI', // author date, ISO-8601
    ].join(`%x${delimiter}`)

    const out = await GitProcess.execWithOutput([ 'log', start, `--max-count=${limit}`, `--pretty=${prettyFormat}`, '-z', '--no-color' ], repository.path)
    const lines = out.split('\0')
    // Remove the trailing empty line
    lines.splice(-1, 1)

    const commits = lines.map(line => {
      const pieces = line.split(delimeterString)
      const sha = pieces[0]
      const summary = pieces[1]
      const body = pieces[2]
      const authorName = pieces[3]
      const authorEmail = pieces[4]
      const parsedDate = Date.parse(pieces[5])
      const authorDate = new Date(parsedDate)
      return new Commit(sha, summary, body, authorName, authorEmail, authorDate)
    })

    return commits
  }

  /** Get the files that were changed in the given commit. */
  public static async getChangedFiles(repository: Repository, sha: string): Promise<ReadonlyArray<FileChange>> {
    const out = await GitProcess.execWithOutput([ 'show', sha, '--name-status', '--format=format:', '-z' ], repository.path)
    const lines = out.split('\0')
    // Remove the trailing empty line
    lines.splice(-1, 1)

    const files: FileChange[] = []
    for (let i = 0; i < lines.length; i++) {
      const statusText = lines[i]
      const status = this.mapStatus(statusText)
      const name = lines[++i]
      files.push(new FileChange(name, status))
    }

    return files
  }

  /** Look up a config value by name in the repository. */
  public static async getConfigValue(repository: Repository, name: string): Promise<string | null> {
    let output: string | null = null
    try {
      output = await GitProcess.execWithOutput([ 'config', '-z', name ], repository.path)
    } catch (e) {
      // Git exits with 1 if the value isn't found. That's ok, but we'd rather
      // just treat it as null.
      if (e.code !== 1) {
        throw e
      }
    }

    if (!output) { return null }

    const pieces = output.split('\0')
    return pieces[0]
  }

  /** Pull from the remote to the branch. */
  public static pull(repository: Repository, remote: string, branch: string): Promise<void> {
    return GitProcess.exec([ 'pull', remote, branch ], repository.path)
  }

  /** Push from the remote to the branch, optionally setting the upstream. */
  public static push(repository: Repository, remote: string, branch: string, setUpstream: boolean): Promise<void> {
    const args = [ 'push', remote, branch ]
    if (setUpstream) {
      args.push('--set-upstream')
    }

    return GitProcess.exec(args, repository.path)
  }

  /** Get the remote names. */
  private static async getRemotes(repository: Repository): Promise<ReadonlyArray<string>> {
    const lines = await GitProcess.execWithOutput([ 'remote' ], repository.path)
    return lines.split('\n')
  }

  /** Get the name of the default remote. */
  public static async getDefaultRemote(repository: Repository): Promise<string | null> {
    const remotes = await LocalGitOperations.getRemotes(repository)
    if (remotes.length === 0) {
      return null
    }

    const index = remotes.indexOf('origin')
    if (index > -1) {
      return remotes[index]
    } else {
      return remotes[0]
    }
  }

  /** Get the name of the current branch. */
  public static async getCurrentBranch(repository: Repository): Promise<Branch | null> {
    try {
      const untrimmedName = await GitProcess.execWithOutput([ 'rev-parse', '--abbrev-ref', 'HEAD' ], repository.path)
      const name = untrimmedName.trim()

      const format = [
        '%(upstream:short)',
        '%(objectname)', // SHA
      ].join('%00')

      const line = await GitProcess.execWithOutput([ 'for-each-ref', `--format=${format}`, `refs/heads/${name}` ], repository.path)
      const pieces = line.split('\0')
      const upstream = pieces[0]
      const sha = pieces[1].trim()
      return new Branch(name, upstream.length > 0 ? upstream : null, sha, BranchType.Local)
    } catch (e) {
      // Git exits with 1 if there's the branch is unborn. We should do more
      // specific error parsing than this, but for now it'll do.
      if (e.code !== 1) {
        throw e
      }
      return null
    }
  }

  /** Get the number of commits in HEAD. */
  public static async getCommitCount(repository: Repository): Promise<number> {
    try {
      const count = await GitProcess.execWithOutput([ 'rev-list', '--count', 'HEAD' ], repository.path)
      return parseInt(count.trim(), 10)
    } catch (e) {
      // Git exits with 1 if there's the branch is unborn. We should do more
      // specific error parsing than this, but for now it'll do.
      if (e.code !== 1) {
        throw e
      }
      return 0
    }
  }

  /** Get all the branches. */
  public static async getBranches(repository: Repository, prefix: string, type: BranchType): Promise<ReadonlyArray<Branch>> {
    const format = [
      '%(refname:short)',
      '%(upstream:short)',
      '%(objectname)', // SHA
    ].join('%00')
    const names = await GitProcess.execWithOutput([ 'for-each-ref', `--format=${format}`, prefix ], repository.path)
    const lines = names.split('\n')

    // Remove the trailing newline
    lines.splice(-1, 1)

    const branches = lines.map(line => {
      const pieces = line.split('\0')
      const name = pieces[0]
      const upstream = pieces[1]
      const sha = pieces[2]
      return new Branch(name, upstream.length > 0 ? upstream : null, sha, type)
    })

    return branches
  }

  /** Create a new branch from the given start point. */
  public static createBranch(repository: Repository, name: string, startPoint: string): Promise<void> {
    return GitProcess.exec([ 'branch', name, startPoint ], repository.path)
  }

  /** Check out the given branch. */
  public static checkoutBranch(repository: Repository, name: string): Promise<void> {
    return GitProcess.exec([ 'checkout', name, '--' ], repository.path)
  }

  /** Get the `limit` most recently checked out branches. */
  public static async getRecentBranches(repository: Repository, branches: ReadonlyArray<Branch>, limit: number): Promise<ReadonlyArray<Branch>> {
    const branchesByName = branches.reduce((map, branch) => map.set(branch.name, branch), new Map<string, Branch>())

    // "git reflog show" is just an alias for "git log -g --abbrev-commit --pretty=oneline"
    // but by using log we can give it a max number which should prevent us from balling out
    // of control when there's ginormous reflogs around (as in e.g. github/github).
    const regex = new RegExp(/.*? checkout: moving from .*? to (.*?)$/i)
    const output = await GitProcess.execWithOutput([ 'log', '-g', '--abbrev-commit', '--pretty=oneline', 'HEAD', '-n', '2500' ], repository.path)
    const lines = output.split('\n')
    const names = new Set<string>()
    for (const line of lines) {
      const result = regex.exec(line)
      if (result && result.length === 2) {
        const branchName = result[1]
        names.add(branchName)
      }

      if (names.size === limit) {
        break
      }
    }

    const recentBranches = new Array<Branch>()
    for (const name of names) {
      const branch = branchesByName.get(name)
      if (!branch) {
        // This means the recent branch has been deleted. That's fine.
        continue
      }

      recentBranches.push(branch)
    }

    return recentBranches
  }

  /** Get the commit for the given ref. */
  public static async getCommit(repository: Repository, ref: string): Promise<Commit | null> {
    const commits = await LocalGitOperations.getHistory(repository, ref, 1)
    if (commits.length < 1) { return null }

    return commits[0]
  }

  /** Get the git dir of the path. */
  public static async getGitDir(path: string): Promise<string | null> {
    try {
      const gitDir = await GitProcess.execWithOutput([ 'rev-parse', '--git-dir' ], path)
      const trimmedDir = gitDir.trim()
      return Path.join(path, trimmedDir)
    } catch (e) {
      return null
    }
  }

  /** Is the path a git repository? */
  public static async isGitRepository(path: string): Promise<boolean> {
    const result = await this.getGitDir(path)
    return !!result
  }

  /** Init a new git repository in the given path. */
  public static initGitRepository(path: string): Promise<void> {
    return GitProcess.exec([ 'init' ], path)
  }

<<<<<<< HEAD
  public static clone(url: string, path: string, progress: (progress: number) => void): Promise<void> {
    return GitProcess.exec([ 'clone', url, path ], path)
=======
  /** Add a new remote with the given URL. */
  public static addRemote(path: string, name: string, url: string): Promise<void> {
    return GitProcess.exec([ 'remote', 'add', name, url ], path)
>>>>>>> 462c4cad
  }
}<|MERGE_RESOLUTION|>--- conflicted
+++ resolved
@@ -528,13 +528,12 @@
     return GitProcess.exec([ 'init' ], path)
   }
 
-<<<<<<< HEAD
   public static clone(url: string, path: string, progress: (progress: number) => void): Promise<void> {
     return GitProcess.exec([ 'clone', url, path ], path)
-=======
+  }
+
   /** Add a new remote with the given URL. */
   public static addRemote(path: string, name: string, url: string): Promise<void> {
     return GitProcess.exec([ 'remote', 'add', name, url ], path)
->>>>>>> 462c4cad
   }
 }