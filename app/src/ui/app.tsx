--- conflicted
+++ resolved
@@ -71,11 +71,8 @@
       case 'add-local-repository': return this.showFileBrowser()
       case 'create-branch': return this.createBranch()
       case 'show-branches': return this.showBranches()
-<<<<<<< HEAD
+      case 'remove-repository': return this.removeRepository()
       case 'add-repository': return this.addRepository()
-=======
-      case 'remove-repository': return this.removeRepository()
->>>>>>> 2d58b376
     }
 
     return fatalError(`Unknown menu event name: ${name}`)
