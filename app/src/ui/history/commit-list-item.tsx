--- conflicted
+++ resolved
@@ -1,23 +1,15 @@
 import * as React from 'react'
 import * as moment from 'moment'
 import { Commit } from '../../lib/local-git-operations'
-<<<<<<< HEAD
-import { IGitUser } from '../../lib/dispatcher'
+import { IGitHubUser } from '../../lib/dispatcher'
 import EmojiText from '../lib/emoji-text'
-
-interface ICommitProps {
-  readonly commit: Commit
-  readonly gitUser: IGitUser
-  readonly emoji: Map<string, string>
-=======
-import { IGitHubUser } from '../../lib/dispatcher'
 
 const DefaultAvatarURL = 'https://github.com/hubot.png'
 
 interface ICommitProps {
   readonly commit: Commit
   readonly gitHubUser: IGitHubUser | null
->>>>>>> 84acf586
+  readonly emoji: Map<string, string>
 }
 
 /** A component which displays a single commit in a commit list. */
