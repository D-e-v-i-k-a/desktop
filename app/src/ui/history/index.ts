--- conflicted
+++ resolved
@@ -1,6 +1,2 @@
-<<<<<<< HEAD
-export { History } from './history'
-=======
 export { SelectedCommit } from './selected-commit'
->>>>>>> c28aeaa8
 export { CompareSidebar } from './compare'