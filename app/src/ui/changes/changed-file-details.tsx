import * as React from 'react'
import { PathLabel } from '../lib/path-label'
<<<<<<< HEAD
import { FileStatus, mapStatus, iconForStatus } from '../../models/status'
import { IDiff, DiffType } from '../../models/diff'
import { Octicon, OcticonSymbol } from '../octicons'
=======
import { AppFileStatus, mapStatus, iconForStatus } from '../../models/status'
import { Octicon } from '../octicons'
>>>>>>> 10edb60a

interface IChangedFileDetailsProps {
  readonly path: string
  readonly oldPath?: string
<<<<<<< HEAD
  readonly status: FileStatus
  readonly diff: IDiff
=======
  readonly status: AppFileStatus
>>>>>>> 10edb60a
}

/** Displays information about a file */
export class ChangedFileDetails extends React.Component<IChangedFileDetailsProps, void> {
  public render() {

    const status = this.props.status
    const fileStatus = mapStatus(status)

    let metadataElement: JSX.Element | undefined
    const diff = this.props.diff
    if (diff.kind === DiffType.Text) {
      if (diff.lineEndingsChange) {
        const message = `Warning: line endings change from '${diff.lineEndingsChange.from}' to '${diff.lineEndingsChange.to}'.`
        metadataElement = <Octicon symbol={OcticonSymbol.alert}
                            className={'line-endings'}
                            title={message} />
      }
    }

    return (
      <div className='header'>
        <PathLabel
          path={this.props.path}
          oldPath={this.props.oldPath}
          status={this.props.status} />
        { metadataElement }

        <Octicon symbol={iconForStatus(status)}
            className={'status status-' + fileStatus.toLowerCase()}
            title={fileStatus} />
      </div>
    )
  }
}<|MERGE_RESOLUTION|>--- conflicted
+++ resolved
@@ -1,23 +1,14 @@
 import * as React from 'react'
 import { PathLabel } from '../lib/path-label'
-<<<<<<< HEAD
-import { FileStatus, mapStatus, iconForStatus } from '../../models/status'
+import { AppFileStatus, mapStatus, iconForStatus } from '../../models/status'
 import { IDiff, DiffType } from '../../models/diff'
 import { Octicon, OcticonSymbol } from '../octicons'
-=======
-import { AppFileStatus, mapStatus, iconForStatus } from '../../models/status'
-import { Octicon } from '../octicons'
->>>>>>> 10edb60a
 
 interface IChangedFileDetailsProps {
   readonly path: string
   readonly oldPath?: string
-<<<<<<< HEAD
-  readonly status: FileStatus
+  readonly status: AppFileStatus
   readonly diff: IDiff
-=======
-  readonly status: AppFileStatus
->>>>>>> 10edb60a
 }
 
 /** Displays information about a file */
