import * as React from 'react'
<<<<<<< HEAD
import CodeMirror, {
  Editor,
  EditorConfiguration,
  Doc,
  Position,
  TextMarkerOptions,
} from 'codemirror'
import * as URL from 'url'
import classNames from 'classnames'
import { UserAutocompletionProvider, IUserHit } from '../autocompletion'
import { getDotComAPIEndpoint } from '../../lib/api'
=======
import * as CodeMirror from 'codemirror'
import * as classNames from 'classnames'
import { UserAutocompletionProvider, IUserHit } from '../autocompletion'
import { Editor, Doc, Position } from 'codemirror'
>>>>>>> 4c09d3b9
import { compare } from '../../lib/compare'
import { arrayEquals } from '../../lib/equality'
import { OcticonSymbol } from '../octicons'
import { IAuthor } from '../../models/author'
import { showContextualMenu } from '../main-process-proxy'
import { IMenuItem } from '../../lib/menu-item'
import { getLegacyStealthEmailForUser } from '../../lib/email'

interface IAuthorInputProps {
  /**
   * An optional class name for the wrapper element around the
   * author input component
   */
  readonly className?: string

  /**
   * The user autocomplete provider to use when searching for substring
   * matches while autocompleting.
   */
  readonly autoCompleteProvider: UserAutocompletionProvider

  /**
   * The list of authors to fill the input with initially. If this
   * prop changes from what's propagated through onAuthorsUpdated
   * while the component is mounted it will reset, loosing
   * any text that has not yet been resolved to an author.
   */
  readonly authors: ReadonlyArray<IAuthor>

  /**
   * A method called when authors has been added or removed from the
   * input field.
   */
  readonly onAuthorsUpdated: (authors: ReadonlyArray<IAuthor>) => void

  /**
   * Whether or not the input should be read-only and styled as being
   * disabled. When disabled the component will not accept focus.
   */
  readonly disabled: boolean
}

/**
 * Return the position previous to (i.e before) the given
 * position in a codemirror doc
 */
function prevPosition(doc: Doc, pos: Position) {
  return doc.posFromIndex(doc.indexFromPos(pos) - 1)
}

/**
 * Return the position next to (i.e after) the given
 * position in a codemirror doc
 */
function nextPosition(doc: Doc, pos: Position) {
  return doc.posFromIndex(doc.indexFromPos(pos) + 1)
}

/**
 * Gets a value indicating whether the given position is
 * _inside_ of an existing marker. Note that marker ranges
 * are inclusive and this method takes that into account.
 */
function posIsInsideMarkedText(doc: Doc, pos: Position) {
  const marks = (doc.findMarksAt(pos) as any) as ActualTextMarker[]
  const ix = doc.indexFromPos(pos)

  return marks.some(mark => {
    const markPos = mark.find()

    // This shouldn't ever happen since we just pulled them
    // from the doc
    if (!markPos) {
      return false
    }

    const from = doc.indexFromPos(markPos.from)
    const to = doc.indexFromPos(markPos.to)

    return ix > from && ix < to
  })
}

function isMarkOrWhitespace(doc: Doc, pos: Position) {
  const line = doc.getLine(pos.line)
  if (/\s/.test(line.charAt(pos.ch))) {
    return true
  }

  return posIsInsideMarkedText(doc, pos)
}

function posEquals(x: Position, y: Position) {
  return x.line === y.line && x.ch === y.ch
}

/**
 * Scan through the doc, starting at the given start position and
 * moving using the iter function for as long as the predicate is
 * true or the iterator function fails to update the position (i.e
 * at the start or end of the document)
 *
 * @param doc       The codemirror document to scan through
 *
 * @param start     The initial position, note that this position is
 *                  not inclusive, i.e. the predicate will not be
 *                  called for the initial position
 *
 * @param predicate A function called with each position returned
 *                  from the iter function that determines whether
 *                  or not to keep scanning through the document.
 *
 *                  If the predicate returns true this function will
 *                  keep iterating.
 *
 * @param iter      A function that, given either the start position
 *                  or a position returned from the previous iter
 *                  call, returns the next position to scan.
 */
function scanWhile(
  doc: Doc,
  start: Position,
  predicate: (doc: Doc, pos: Position) => boolean,
  iter: (doc: Doc, pos: Position) => Position
) {
  let pos = start

  for (
    let next = iter(doc, start);
    predicate(doc, next) && !posEquals(pos, next);
    next = iter(doc, next)
  ) {
    pos = next
  }

  return pos
}

/**
 * Scan through the doc, starting at the given start position and
 * moving using the iter function until the predicate returns
 * true or the iterator function fails to update the position (i.e
 * at the start or end of the document)
 *
 * @param doc       The codemirror document to scan through
 *
 * @param start     The initial position, note that this position is
 *                  not inclusive, i.e. the predicate will not be
 *                  called for the initial position
 *
 * @param predicate A function called with each position returned
 *                  from the iter function that determines whether
 *                  or not to keep scanning through the document.
 *
 *                  If the predicate returns false this function will
 *                  keep iterating.
 *
 * @param iter      A function that, given either the start position
 *                  or a position returned from the previous iter
 *                  call, returns the next position to scan.
 */
function scanUntil(
  doc: Doc,
  start: Position,
  predicate: (doc: Doc, pos: Position) => boolean,
  iter: (doc: Doc, pos: Position) => Position
): Position {
  return scanWhile(doc, start, (doc, pos) => !predicate(doc, pos), iter)
}

function appendTextMarker(
  cm: Editor,
  text: string,
  options: TextMarkerOptions
): ActualTextMarker {
  const doc = cm.getDoc()
  const from = doc.posFromIndex(Infinity)

  doc.replaceRange(text, from)
  const to = doc.posFromIndex(Infinity)

  return (doc.markText(from, to, options) as any) as ActualTextMarker
}

/**
 * Comparison method for use in sorting lists of markers in ascending
 * order of start positions.
 */
function orderByPosition(x: ActualTextMarker, y: ActualTextMarker) {
  const xPos = x.find()
  const yPos = y.find()

  if (xPos === undefined || yPos === undefined) {
    return compare(xPos, yPos)
  }

  return compare(xPos.from, yPos.from)
}

// The types for CodeMirror.TextMarker is all wrong, this is what it
// actually looks like
// eslint-disable-next-line @typescript-eslint/naming-convention
interface ActualTextMarker extends TextMarkerOptions {
  /** Remove the mark. */
  clear(): void

  /**
   * Returns a {from, to} object (both holding document positions), indicating
   * the current position of the marked range, or undefined if the marker is
   * no longer in the document.
   */
  find(): { from: Position; to: Position } | undefined

  changed(): void
}

function renderUnknownUserAutocompleteItem(
  elem: HTMLElement,
  self: any,
  data: any
) {
  const text = data.username as string
  const user = document.createElement('div')
  user.classList.add('user', 'unknown')

  const username = document.createElement('span')
  username.className = 'username'
  username.innerText = text
  user.appendChild(username)

  const description = document.createElement('span')
  description.className = 'description'
  description.innerText = `Search for user`
  user.appendChild(description)

  elem.appendChild(user)
}

function renderUserAutocompleteItem(elem: HTMLElement, self: any, data: any) {
  const author = data.author as IAuthor
  const user = document.createElement('div')
  user.className = 'user'

  // This will always be non-null when we get it from the
  // autocompletion provider but let's be extra cautious
  if (author.username) {
    const username = document.createElement('span')
    username.className = 'username'
    username.innerText = author.username
    user.appendChild(username)
  }

  const name = document.createElement('span')
  name.className = 'name'
  name.innerText = author.name

  user.appendChild(name)
  elem.appendChild(user)
}

/**
 * Returns an email address which can be used on the host side to
 * look up the user which is to be given attribution.
 *
 * If the user has a public email address specified in their profile
 * that's used and if they don't then we'll generate a stealth email
 * address.
 */
function getEmailAddressForUser(user: IUserHit) {
  return user.email && user.email.length > 0
    ? user.email
    : getLegacyStealthEmailForUser(user.username, user.endpoint)
}

function getDisplayTextForAuthor(author: IAuthor) {
  return author.username === null ? author.name : `@${author.username}`
}

function renderHandleMarkReplacementElement(author: IAuthor) {
  const elem = document.createElement('span')
  elem.classList.add('handle')
  elem.title = `${author.name} <${author.email}>`
  elem.innerText = getDisplayTextForAuthor(author)

  return elem
}

function renderUnknownHandleMarkReplacementElement(
  username: string,
  isError: boolean
) {
  const elem = document.createElement('span')

  elem.classList.add('handle', isError ? 'error' : 'progress')
  elem.title = isError
    ? `Could not find user with username ${username}`
    : `Searching for @${username}`

  const symbol = isError ? OcticonSymbol.stop : OcticonSymbol.sync

  const spinner = document.createElementNS('http://www.w3.org/2000/svg', 'svg')
  spinner.classList.add('icon')

  if (!isError) {
    spinner.classList.add('spin')
  }

  const path = document.createElementNS('http://www.w3.org/2000/svg', 'path')

  spinner.viewBox.baseVal.width = symbol.w
  spinner.viewBox.baseVal.height = symbol.h

  path.setAttribute('d', symbol.d)
  spinner.appendChild(path)

  elem.appendChild(document.createTextNode(`@${username}`))
  elem.appendChild(spinner)

  return elem
}

function markRangeAsHandle(
  doc: Doc,
  from: Position,
  to: Position,
  author: IAuthor
): ActualTextMarker {
  const elem = renderHandleMarkReplacementElement(author)

  return (doc.markText(from, to, {
    atomic: true,
    className: 'handle',
    readOnly: false,
    replacedWith: elem,
    handleMouseEvents: true,
  }) as any) as ActualTextMarker
}

function triggerAutoCompleteBasedOnCursorPosition(cm: Editor) {
  const doc = cm.getDoc()

  if (doc.somethingSelected()) {
    return
  }

  const cursor = doc.getCursor()
  const p = scanUntil(doc, cursor, isMarkOrWhitespace, prevPosition)

  if (posEquals(cursor, p)) {
    return
  }

  ;(cm as any).showHint()
}

/**
 * Convert a IUserHit object which is returned from
 * user-autocomplete-provider into an IAuthor object.
 *
 * If the IUserHit object lacks an email address we'll
 * attempt to create a stealth email address.
 */
function authorFromUserHit(user: IUserHit): IAuthor {
  return {
    name: user.name || user.username,
    email: getEmailAddressForUser(user),
    username: user.username,
  }
}

/**
 * Autocompletable input field for possible authors of a commit.
 *
 * Intended primarily for co-authors but written in a general enough
 * fashion to deal only with authors in general.
 */
export class AuthorInput extends React.Component<IAuthorInputProps, {}> {
  /**
   * The codemirror instance if mounted, otherwise null
   */
  private editor: Editor | null = null

  /**
   * Resize observer used for tracking width changes and
   * refreshing the internal codemirror instance when
   * they occur
   */
  private readonly resizeObserver: ResizeObserver
  private resizeDebounceId: number | null = null
  private lastKnownWidth: number | null = null

  /**
   * Whether or not the hint (i.e. autocompleter)
   * is currently active.
   */
  private hintActive: boolean = false

  /**
   * A reference to the label mark (the persistent
   * part of the placeholder text)
   */
  private label: ActualTextMarker | null = null

  /**
   * A reference to the placeholder mark (the second
   * part of the placeholder text which is collapsed
   * when there's user input)
   */
  private placeholder: ActualTextMarker | null = null

  /**
   * The internal list of authors. Note that codemirror
   * ultimately is the source of truth for what authors
   * are in here but we synchronize that into this field
   * whenever codemirror reports a change. We also use
   * this array to detect whether the author props have
   * change, in which case we blow away everything and
   * start from scratch.
   */
  private authors: ReadonlyArray<IAuthor> = []

  // For undo association
  private readonly markAuthorMap = new Map<ActualTextMarker, IAuthor>()
  private readonly authorMarkMap = new Map<IAuthor, ActualTextMarker>()

  public constructor(props: IAuthorInputProps) {
    super(props)

    // Observe size changes and let codemirror know
    // when it needs to refresh.
    this.resizeObserver = new ResizeObserver(entries => {
      if (entries.length === 1 && this.editor) {
        const newWidth = entries[0].contentRect.width

        // We don't care about the first resize, let's just
        // store what we've got
        if (!this.lastKnownWidth) {
          this.lastKnownWidth = newWidth
          return
        }

        // Codemirror already does a good job of height changes,
        // we just need to care about when the width changes and
        // do a re-layout
        if (this.lastKnownWidth !== newWidth) {
          this.lastKnownWidth = newWidth

          if (this.resizeDebounceId !== null) {
            cancelAnimationFrame(this.resizeDebounceId)
            this.resizeDebounceId = null
          }
          this.resizeDebounceId = requestAnimationFrame(this.onResized)
        }
      }
    })

    this.state = {}
  }

  public componentWillUnmount() {
    // Sometimes the completion box seems to fail to register
    // the blur event and close. It's hard to reproduce so
    // we'll just make doubly sure it's closed when we're
    // about to go away.
    if (this.editor) {
      const state = this.editor.state
      if (state.completionActive && state.completionActive.close) {
        state.completionActive.close()
      }
    }
  }

  public componentWillReceiveProps(nextProps: IAuthorInputProps) {
    const cm = this.editor

    if (!cm) {
      return
    }

    // If the authors prop have changed from our internal representation
    // we'll throw up our hands and reset the input to whatever we're
    // given.
    if (
      nextProps.authors !== this.props.authors &&
      !arrayEquals(this.authors, nextProps.authors)
    ) {
      cm.operation(() => {
        this.reset(cm, nextProps.authors)
      })
    }

    if (nextProps.disabled !== this.props.disabled) {
      cm.setOption('readOnly', nextProps.disabled ? 'nocursor' : false)
    }
  }

  private onResized = () => {
    this.resizeDebounceId = null
    if (this.editor) {
      this.editor.refresh()
    }
  }

  private onContainerRef = (elem: HTMLDivElement) => {
    if (elem) {
      this.editor = this.initializeCodeMirror(elem)
      this.resizeObserver.observe(elem)
    } else {
      this.editor = null
      this.resizeObserver.disconnect()
    }
  }

  private applyCompletion = (cm: Editor, data: any, completion: any) => {
    const from: Position = completion.from || data.from
    const to: Position = completion.to || data.to
    const author: IAuthor = completion.author

    this.insertAuthor(cm, author, from, to)
    this.updateAuthors(cm)
  }

  private applyUnknownUserCompletion = (
    cm: Editor,
    data: any,
    completion: any
  ) => {
    const from: Position = completion.from || data.from
    const to: Position = completion.to || data.to
    const username: string = completion.username
    const text = `@${username}`
    const doc = cm.getDoc()

    doc.replaceRange(text, from, to, 'complete')
    const end = doc.posFromIndex(doc.indexFromPos(from) + text.length)

    // Create a temporary, atomic, marker so that the text can't be modified.
    // This marker will be styled in such a way as to indicate that it's
    // processing.
    const tmpMark = (doc.markText(from, end, {
      atomic: true,
      className: 'handle progress',
      readOnly: false,
      replacedWith: renderUnknownHandleMarkReplacementElement(username, false),
      handleMouseEvents: true,
    }) as any) as ActualTextMarker

    // Note that it's important that this method isn't async up until
    // this point since show-hint expects a synchronous method
    return this.props.autoCompleteProvider.exactMatch(username).then(hit => {
      cm.operation(() => {
        const tmpPos = tmpMark.find()

        // Since we're async here it's possible that the user has deleted
        // the temporary mark already, in which case we just bail.
        if (!tmpPos) {
          return
        }

        // Clear out the temporary mark and get ready to either replace
        // it with a proper handle marker or an error marker.
        tmpMark.clear()

        if (!hit) {
          doc.markText(tmpPos.from, tmpPos.to, {
            atomic: true,
            className: 'handle error',
            readOnly: false,
            replacedWith: renderUnknownHandleMarkReplacementElement(
              username,
              true
            ),
            handleMouseEvents: true,
          })

          return
        }

        this.insertAuthor(cm, authorFromUserHit(hit), tmpPos.from, tmpPos.to)
      })
    })
  }

  private insertAuthor(
    cm: Editor,
    author: IAuthor,
    from: Position,
    to?: Position
  ) {
    const text = getDisplayTextForAuthor(author)
    const doc = cm.getDoc()

    doc.replaceRange(text, from, to, 'complete')

    const end = doc.posFromIndex(doc.indexFromPos(from) + text.length)
    const marker = markRangeAsHandle(doc, from, end, author)

    this.markAuthorMap.set(marker, author)
    this.authorMarkMap.set(author, marker)

    return marker
  }

  private appendAuthor(cm: Editor, author: IAuthor) {
    const doc = cm.getDoc()
    return this.insertAuthor(cm, author, doc.posFromIndex(Infinity))
  }

  private onAutocompleteUser = async (cm: Editor, x?: any, y?: any) => {
    const doc = cm.getDoc()
    const cursor = doc.getCursor() as Readonly<Position>

    // expand the current cursor position into a range covering as
    // long of an autocompletable string as possible.
    const from = scanUntil(doc, cursor, isMarkOrWhitespace, prevPosition)
    const to = scanUntil(doc, cursor, isMarkOrWhitespace, nextPosition)

    const word = doc.getRange(from, to)

    const needle = word.replace(/^@/, '')
    const hits = await this.props.autoCompleteProvider.getAutocompletionItems(
      needle
    )

    const exactMatch = hits.some(
      hit => hit.username.toLowerCase() === needle.toLowerCase()
    )

    const existingUsernames = new Set(this.authors.map(x => x.username))

    const list: any[] = hits
      .map(authorFromUserHit)
      .filter(x => x.username === null || !existingUsernames.has(x.username))
      .map(author => ({
        author,
        text: getDisplayTextForAuthor(author),
        render: renderUserAutocompleteItem,
        className: 'autocompletion-item',
        hint: this.applyCompletion,
      }))

    if (!exactMatch && needle.length > 0) {
      list.push({
        text: `@${needle}`,
        username: needle,
        render: renderUnknownUserAutocompleteItem,
        className: 'autocompletion-item',
        hint: this.applyUnknownUserCompletion,
      })
    }

    return { list, from, to }
  }

  private updatePlaceholderVisibility(cm: Editor) {
    if (this.label && this.placeholder) {
      const labelRange = this.label.find()
      const placeholderRange = this.placeholder.find()

      // If this happen then codemirror has done something
      // weird. It shouldn't be possible to remove these
      // markers from the document.
      if (!labelRange || !placeholderRange) {
        return
      }

      const doc = cm.getDoc()

      const collapse =
        doc.indexFromPos(labelRange.to) !==
        doc.indexFromPos(placeholderRange.from)

      if (this.placeholder.collapsed !== collapse) {
        this.placeholder.collapsed = collapse
        this.placeholder.changed()
      }
    }
  }

  private getAllHandleMarks(cm: Editor): Array<ActualTextMarker> {
    return (cm.getDoc().getAllMarks() as any) as ActualTextMarker[]
  }

  private initializeCodeMirror(host: HTMLDivElement) {
    const CodeMirrorOptions: EditorConfiguration & {
      hintOptions: any
    } = {
      mode: null,
      lineWrapping: true,
      extraKeys: {
        Tab: false,
        Enter: false,
        'Shift-Tab': false,
        'Ctrl-Space': 'autocomplete',
        'Ctrl-Enter': false,
        'Cmd-Enter': false,
        // Disable all search-related shortcuts.
        [__DARWIN__ ? 'Cmd-F' : 'Ctrl-F']: false, // find
        [__DARWIN__ ? 'Cmd-G' : 'Ctrl-G']: false, // findNext
        [__DARWIN__ ? 'Shift-Cmd-G' : 'Shift-Ctrl-G']: false, // findPrev
        [__DARWIN__ ? 'Cmd-Alt-F' : 'Shift-Ctrl-F']: false, // replace
        [__DARWIN__ ? 'Shift-Cmd-Alt-F' : 'Shift-Ctrl-R']: false, // replaceAll
      },
      readOnly: this.props.disabled ? 'nocursor' : false,
      hintOptions: {
        completeOnSingleClick: true,
        completeSingle: false,
        closeOnUnfocus: true,
        closeCharacters: /\s/,
        hint: this.onAutocompleteUser,
      },
    }

    const cm = CodeMirror(host, CodeMirrorOptions)

    cm.operation(() => {
      this.reset(cm, this.props.authors)
    })

    cm.on('startCompletion', () => {
      this.hintActive = true
    })

    cm.on('endCompletion', () => {
      this.hintActive = false
    })

    cm.on('change', () => {
      this.updatePlaceholderVisibility(cm)

      if (!this.hintActive) {
        triggerAutoCompleteBasedOnCursorPosition(cm)
      }
    })

    cm.on('focus', () => {
      if (!this.hintActive) {
        triggerAutoCompleteBasedOnCursorPosition(cm)
      }
    })

    cm.on('changes', () => {
      this.updateAuthors(cm)
    })

    const wrapperElem = cm.getWrapperElement()

    // Do the very least we can do to pretend that we're a
    // single line textbox. Users can still paste newlines
    // though and if the do we don't care.
    wrapperElem.addEventListener('keypress', (e: KeyboardEvent) => {
      if (!e.defaultPrevented && e.key === 'Enter') {
        e.preventDefault()
      }
    })

    wrapperElem.addEventListener('contextmenu', e => {
      this.onContextMenu(cm, e)
    })

    return cm
  }

  private onContextMenu(cm: Editor, e: MouseEvent) {
    e.preventDefault()

    const menu: IMenuItem[] = [
      { label: 'Undo', action: () => cm.getDoc().undo() },
      { label: 'Redo', action: () => cm.getDoc().redo() },
      { type: 'separator' },
      { role: 'cut' },
      { role: 'copy' },
      { role: 'paste' },
    ]

    if (__WIN32__) {
      menu.push({ type: 'separator' })
    }

    menu.push({
      label: __DARWIN__ ? 'Select All' : 'Select all',
      action: () => {
        cm.execCommand('selectAll')
      },
    })

    showContextualMenu(menu)
  }

  private updateAuthors(cm: Editor) {
    const markers = this.getAllHandleMarks(cm).sort(orderByPosition)
    const authors = new Array<IAuthor>()

    for (const marker of markers) {
      const author = this.markAuthorMap.get(marker)

      // undefined authors shouldn't happen lol
      if (author) {
        authors.push(author)
      }
    }

    if (!arrayEquals(this.authors, authors)) {
      this.authors = authors
      this.props.onAuthorsUpdated(authors)
    }
  }

  private reset(cm: Editor, authors: ReadonlyArray<IAuthor>) {
    const doc = cm.getDoc()

    cm.setValue('')
    doc.clearHistory()

    this.authors = []
    this.authorMarkMap.clear()
    this.markAuthorMap.clear()

    this.label = appendTextMarker(cm, 'Co-Authors ', {
      atomic: true,
      inclusiveLeft: true,
      className: 'label',
      readOnly: true,
    })

    for (const author of authors) {
      this.appendAuthor(cm, author)
    }

    this.authors = this.props.authors

    this.placeholder = appendTextMarker(cm, '@username', {
      atomic: true,
      inclusiveRight: true,
      className: 'placeholder',
      readOnly: true,
      collapsed: authors.length > 0,
    })

    // We know that find won't returned undefined here because we
    // _just_ put the placeholder in there
    doc.setCursor(this.placeholder.find()!.from)
  }

  public render() {
    const className = classNames(
      'author-input-component',
      this.props.className,
      {
        disabled: this.props.disabled,
      }
    )
    return <div className={className} ref={this.onContainerRef} />
  }
}<|MERGE_RESOLUTION|>--- conflicted
+++ resolved
@@ -1,5 +1,4 @@
 import * as React from 'react'
-<<<<<<< HEAD
 import CodeMirror, {
   Editor,
   EditorConfiguration,
@@ -7,16 +6,8 @@
   Position,
   TextMarkerOptions,
 } from 'codemirror'
-import * as URL from 'url'
 import classNames from 'classnames'
 import { UserAutocompletionProvider, IUserHit } from '../autocompletion'
-import { getDotComAPIEndpoint } from '../../lib/api'
-=======
-import * as CodeMirror from 'codemirror'
-import * as classNames from 'classnames'
-import { UserAutocompletionProvider, IUserHit } from '../autocompletion'
-import { Editor, Doc, Position } from 'codemirror'
->>>>>>> 4c09d3b9
 import { compare } from '../../lib/compare'
 import { arrayEquals } from '../../lib/equality'
 import { OcticonSymbol } from '../octicons'
