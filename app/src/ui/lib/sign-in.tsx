import * as React from 'react'
import { AuthenticationForm } from './authentication-form'
import { assertNever } from '../../lib/fatal-error'
import { TwoFactorAuthentication } from '../lib/two-factor-authentication'
import { EnterpriseServerEntry } from '../lib/enterprise-server-entry'
import {
  Dispatcher,
  SignInState,
  SignInStep,
  IEndpointEntryState,
  IAuthenticationState,
  ITwoFactorAuthenticationState,
} from '../../lib/dispatcher'

interface ISignInProps {
  readonly signInState: SignInState
  readonly dispatcher: Dispatcher
}

/**
 * The sign in flow for GitHub.
 *
 * Provide `children` elements to render additional buttons in the active form.
 */
export class SignIn extends React.Component<ISignInProps, {}> {
  private onEndpointEntered = (url: string) => {
    this.props.dispatcher.setSignInEndpoint(url)
  }

  private onCredentialsEntered = (username: string, password: string) => {
    this.props.dispatcher.setSignInCredentials(username, password)
  }

  private onBrowserSignInRequested = () => {
    this.props.dispatcher.requestBrowserAuthentication()
  }

  private onOTPEntered = (otp: string) => {
    this.props.dispatcher.setSignInOTP(otp)
  }

  private renderEndpointEntryStep(state: IEndpointEntryState) {
    const children = this.props.children as ReadonlyArray<JSX.Element>
    return (
      <EnterpriseServerEntry
        loading={state.loading}
        error={state.error}
        onSubmit={this.onEndpointEntered}
        additionalButtons={children}
      />
    )
  }

  private renderAuthenticationStep(state: IAuthenticationState) {
    const children = this.props.children as ReadonlyArray<JSX.Element>
<<<<<<< HEAD

=======
>>>>>>> 13d32421
    return (
      <AuthenticationForm
        loading={state.loading}
        error={state.error}
        supportsBasicAuth={state.supportsBasicAuth}
        additionalButtons={children}
        onBrowserSignInRequested={this.onBrowserSignInRequested}
        onSubmit={this.onCredentialsEntered}
        forgotPasswordUrl={state.forgotPasswordUrl}
      />
    )
  }

  private renderTwoFactorAuthenticationStep(
    state: ITwoFactorAuthenticationState
  ) {
    return (
      <TwoFactorAuthentication
        loading={state.loading}
        error={state.error}
        type={state.type}
        additionalButtons={this.props.children}
        onOTPEntered={this.onOTPEntered}
      />
    )
  }

  public render() {
    const state = this.props.signInState
    const stepText = this.props.signInState.kind

    switch (state.kind) {
      case SignInStep.EndpointEntry:
        return this.renderEndpointEntryStep(state)
      case SignInStep.Authentication:
        return this.renderAuthenticationStep(state)
      case SignInStep.TwoFactorAuthentication:
        return this.renderTwoFactorAuthenticationStep(state)
      case SignInStep.Success:
        return null
      default:
        return assertNever(state, `Unknown sign-in step: ${stepText}`)
    }
  }
}<|MERGE_RESOLUTION|>--- conflicted
+++ resolved
@@ -53,10 +53,7 @@
 
   private renderAuthenticationStep(state: IAuthenticationState) {
     const children = this.props.children as ReadonlyArray<JSX.Element>
-<<<<<<< HEAD
 
-=======
->>>>>>> 13d32421
     return (
       <AuthenticationForm
         loading={state.loading}
