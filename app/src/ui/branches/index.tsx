--- conflicted
+++ resolved
@@ -112,17 +112,12 @@
           <List rowCount={branchItems.length}
                 rowRenderer={row => this.renderRow(branchItems, row)}
                 rowHeight={RowHeight}
-<<<<<<< HEAD
                 selectedRow={this.state.selectedRow}
                 onSelectionChanged={row => this.onSelectionChanged(branchItems, row)}
                 canSelectRow={row => this.canSelectRow(branchItems, row)}
                 scrollToRow={scrollToRow}
-                ref={ref => this.list = ref}/>
-=======
-                selectedRow={-1}
-                onSelectionChanged={row => this.onSelectionChanged(branchItems, row)}
+                ref={ref => this.list = ref}
                 invalidationProps={this.props}/>
->>>>>>> a066ebc2
         </div>
       </div>
     )
