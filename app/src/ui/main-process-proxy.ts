--- conflicted
+++ resolved
@@ -62,12 +62,6 @@
   readonly enabled?: boolean
 }
 
-<<<<<<< HEAD
-/** Show the given menu items in a contextual menu. */
-export function showContextualMenu(items: ReadonlyArray<IMenuItem>) {
-  ipcRenderer.once('contextual-menu-action', (event: Electron.IpcMessageEvent, index: number) => {
-    const item = items[index]
-=======
 /**
  * There's currently no way for us to know when a contextual menu is closed (see
  * https://github.com/electron/electron/issues/9441). So we'll store the latest
@@ -81,12 +75,11 @@
  * should be called only once, around app load time.
  */
 export function registerContextualMenuActionDispatcher() {
-  ipcRenderer.on('contextual-menu-action', (event: Electron.IpcRendererEvent, index: number) => {
+  ipcRenderer.on('contextual-menu-action', (event: Electron.IpcMessageEvent, index: number) => {
     if (!currentContextualMenuItems) { return }
     if (index >= currentContextualMenuItems.length) { return }
 
     const item = currentContextualMenuItems[index]
->>>>>>> 55b8b50d
     const action = item.action
     if (action) {
       action()
