--- conflicted
+++ resolved
@@ -161,39 +161,14 @@
       } else if (selectedStashAction === StashAction.MoveToNewBranch) {
         // attempt to checkout the branch without creating a stash entry
         await dispatcher.checkoutBranch(repository, branchToCheckout, {
-          kind: UncommittedChangesStrategyKind.moveToNewBranch,
+          kind: UncommittedChangesStrategyKind.MoveToNewBranch,
           transientStashEntry: null,
         })
       }
     } finally {
-<<<<<<< HEAD
-      this.setState({ isStashingChanges: false })
-    }
-
-    this.props.onDismissed()
-  }
-
-  private async stashAndCheckout() {
-    const { repository, branchToCheckout, dispatcher } = this.props
-    const { selectedStashAction } = this.state
-
-    if (selectedStashAction === StashAction.StashOnCurrentBranch) {
-      await dispatcher.checkoutBranch(
-        repository,
-        branchToCheckout,
-        UncommittedChangesStrategy.StashOnCurrentBranch
-      )
-    } else if (selectedStashAction === StashAction.MoveToNewBranch) {
-      await dispatcher.checkoutBranch(
-        repository,
-        branchToCheckout,
-        UncommittedChangesStrategy.MoveToNewBranch
-      )
-=======
       this.setState({ isStashingChanges: false }, () => {
         this.props.onDismissed()
       })
->>>>>>> 9a1bc7bc
     }
   }
 }