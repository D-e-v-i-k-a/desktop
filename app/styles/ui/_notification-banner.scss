@import '../mixins';

.notification-banner + .compare-form {
  border-top: var(--base-border);
}

.notification-banner {
  background: var(--notification-banner-background);
  border: var(--base-border);
  border-color: var(--notification-banner-border-color);
  border-radius: var(--border-radius);
  display: flex;
  padding: var(--spacing);
  position: relative;

  .notification-icon {
    margin-right: var(--spacing-half);
  }

  &-content {
    display: flex;

    p {
      flex-grow: 1;
      font-size: var(--font-size-sm);
      margin: 0;
      padding-right: var(--spacing-double); // Extra space for the close button

      & + p {
        margin-top: var(--spacing-half);
      }
    }
  }

  @include close-button;

  .ref-component {
    background: var(--notification-ref-background);
    word-break: normal;
  }

  .close {
    position: absolute;
    margin: 0;
    top: var(--spacing);
    right: var(--spacing);
    text-align: center;

    .octicon {
      height: 12px;
    }
  }
}

.diverge-banner {
<<<<<<< HEAD
  p {
    margin: 0;
  }

  .button-group {
    display: flex;
    margin-top: var(--spacing-half);
=======
  margin: var(--spacing-half);
  overflow: hidden;

  &-wrapper {
    overflow: hidden;
    border-bottom: var(--base-border);
>>>>>>> 98038622
  }
}

.notification-banner-content-body {
  color: var(--text-secondary-color);
}<|MERGE_RESOLUTION|>--- conflicted
+++ resolved
@@ -53,22 +53,12 @@
 }
 
 .diverge-banner {
-<<<<<<< HEAD
-  p {
-    margin: 0;
-  }
-
-  .button-group {
-    display: flex;
-    margin-top: var(--spacing-half);
-=======
   margin: var(--spacing-half);
   overflow: hidden;
 
   &-wrapper {
     overflow: hidden;
     border-bottom: var(--base-border);
->>>>>>> 98038622
   }
 }
 
