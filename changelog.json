--- conflicted
+++ resolved
@@ -1,15 +1,10 @@
 {
   "releases": {
     "1.5.0-beta3": [
-<<<<<<< HEAD
-      "[Fixed] Handle really long banner messages - #6050",
-=======
-      "[Added] Will now reportup when a binary file is in a conflicted state - #6072",
-      "[Improved] Merge success banner handles very long branch names - #6050",
->>>>>>> df471eb4
       "[Fixed] Changes are updated after aborting a merge - #6052",
       "[Fixed] Kill off unnecessary margin inside compare tab branch list - #6058",
-      "[Fixed] Styling changes for merge filter text box - #5998"
+      "[Fixed] Styling changes for merge filter text box - #5998",
+      "[Improved] Merge success banner handles very long branch names - #6050"
     ],
     "1.5.0-beta2": [
       "[Added] Resolve merge conflicts through a guided flow - #5400",
