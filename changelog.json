--- conflicted
+++ resolved
@@ -1,6 +1,5 @@
 {
   "releases": {
-<<<<<<< HEAD
     "2.1.2-beta1": [
       "[Added] Option to hide whitespace in historical commits - #8045. Thanks @say25!",
       "[Fixed] Small images are scaled down too much in two-up image rendering - #7520",
@@ -11,10 +10,9 @@
       "[Improved] Re-word \"No local changes\" view summary - #8007. Thanks @rexogamer!",
       "[Improved] Expand hover area on repository list items - #7910. Thanks @say25!",
       "[Improved] Always fast forward recent branches after fetch - #7761"
-=======
+    ],
     "2.1.1": [
       "[Fixed] Update embedded Git on Windows to address security vulnerability - #8101"
->>>>>>> 5641ac4b
     ],
     "2.1.1-beta4": [
       "[Fixed] Update embedded Git on Windows to address security vulnerability - #8101"
